//SPDX-License-Identifier: BUSL-1.1
pragma solidity ^0.8.12;

import "forge-std/Test.sol";
import "../harnesses/BLSApkRegistryHarness.sol";
import "../mocks/RegistryCoordinatorMock.sol";
import "../harnesses/BitmapUtilsWrapper.sol";
import "../utils/BLSMockAVSDeployer.sol";

import {IBLSApkRegistryEvents} from "../events/IBLSApkRegistryEvents.sol";

contract BLSApkRegistryUnitTests is BLSMockAVSDeployer, IBLSApkRegistryEvents {
    using BitmapUtils for uint192;
    using BN254 for BN254.G1Point;

    BitmapUtilsWrapper bitmapUtilsWrapper;

    bytes32 internal constant ZERO_PK_HASH =
        hex"ad3228b676f7d3cd4284a5443f17f1962b36e491b30a40b2405849e597ba5fb5";

    BN254.G1Point defaultPubkey;
    bytes32 defaultPubkeyHash;
    uint256 privKey = 69;

    uint8 nextQuorum = 0;
    address nextOperator = address(1000);
    bytes32 nextOperatorId = bytes32(uint256(1000));

    /**
     * Fuzz input filters:
     */
    uint192 initializedQuorumBitmap = 0;
    bytes initializedQuorumBytes;

    // Track initialized quorums so we can filter these out when fuzzing
    mapping(uint8 => bool) initializedQuorums;
    // Track addresses that are excluded from fuzzed inputs such as defaultOperator, proxyAdminOwner, etc.
    mapping(address => bool) public addressIsExcludedFromFuzzedInputs;

    /**
     *
     *                         HELPERS AND MODIFIERS
     *
     */

    modifier filterFuzzedAddressInputs(address fuzzedAddress) {
        cheats.assume(!addressIsExcludedFromFuzzedInputs[fuzzedAddress]);
        _;
    }

    function setUp() external {
        _setUpBLSMockAVSDeployer(0);

        bitmapUtilsWrapper = new BitmapUtilsWrapper();

        // exclude defaultOperator
        addressIsExcludedFromFuzzedInputs[defaultOperator] = true;
        addressIsExcludedFromFuzzedInputs[address(proxyAdmin)] = true;

        pubkeyRegistrationParams.pubkeyG1 = BN254.generatorG1().scalar_mul(
            privKey
        );

        defaultPubkey = pubkeyRegistrationParams.pubkeyG1;
        defaultPubkeyHash = BN254.hashG1Point(defaultPubkey);

        //privKey*G2
        pubkeyRegistrationParams.pubkeyG2.X[
                1
            ] = 19_101_821_850_089_705_274_637_533_855_249_918_363_070_101_489_527_618_151_493_230_256_975_900_223_847;
        pubkeyRegistrationParams.pubkeyG2.X[
                0
            ] = 5_334_410_886_741_819_556_325_359_147_377_682_006_012_228_123_419_628_681_352_847_439_302_316_235_957;
        pubkeyRegistrationParams.pubkeyG2.Y[
                1
            ] = 354_176_189_041_917_478_648_604_979_334_478_067_325_821_134_838_555_150_300_539_079_146_482_658_331;
        pubkeyRegistrationParams.pubkeyG2.Y[
                0
            ] = 4_185_483_097_059_047_421_902_184_823_581_361_466_320_657_066_600_218_863_748_375_739_772_335_928_910;

        // Initialize 3 quorums
        _initializeQuorum();
        _initializeQuorum();
        _initializeQuorum();
    }

    function _initializeQuorum() internal {
        uint8 quorumNumber = nextQuorum;
        nextQuorum++;

        cheats.prank(address(registryCoordinator));

        // Initialize quorum and mark registered
        blsApkRegistry.initializeQuorum(quorumNumber);
        initializedQuorums[quorumNumber] = true;

        // Mark quorum initialized for other tests
        initializedQuorumBitmap = uint192(
            initializedQuorumBitmap.setBit(quorumNumber)
        );
        initializedQuorumBytes = initializedQuorumBitmap.bitmapToBytesArray();
    }

    /// @dev Doesn't increment nextQuorum as assumes quorumNumber is any valid arbitrary quorumNumber
    function _initializeQuorum(uint8 quorumNumber) internal {
        cheats.prank(address(registryCoordinator));

        // Initialize quorum and mark registered
        blsApkRegistry.initializeQuorum(quorumNumber);
        initializedQuorums[quorumNumber] = true;
    }

    /// @dev initializeQuorum based on passed in bitmap of quorum numbers
    /// assumes that bitmap does not contain already initailized quorums and doesn't increment nextQuorum
    function _initializeFuzzedQuorums(uint192 bitmap) internal {
        bytes memory quorumNumbers = bitmapUtilsWrapper.bitmapToBytesArray(
            bitmap
        );

        for (uint256 i = 0; i < quorumNumbers.length; i++) {
            uint8 quorumNumber = uint8(quorumNumbers[i]);
            _initializeQuorum(quorumNumber);
        }
    }

    function _initializeFuzzedQuorum(uint8 quorumNumber) internal {
        cheats.assume(!initializedQuorums[quorumNumber]);
        _initializeQuorum(quorumNumber);
    }

    /// @dev Return a new, unique operator/operatorId pair, guaranteed to be
    /// unregistered from all quorums
    function _selectNewOperator() internal returns (address) {
        address operator = nextOperator;
        nextOperator = _incrementAddress(nextOperator, 1);
        return operator;
    }

    function _getRandomPk(uint256 seed) internal view returns (bytes32) {
        return keccak256(abi.encodePacked(block.timestamp, seed));
    }

    function _getRandBool(uint256 seed) internal view returns (bool) {
        uint256 randomNumber = uint256(
            keccak256(abi.encodePacked(block.timestamp, seed))
        );
        return randomNumber % 2 == 0;
    }

    /**
     *
     *                     Helpers using the default preset BLS key
     *
     */

    function _signMessage(
        address signer
    ) internal view returns (BN254.G1Point memory) {
        BN254.G1Point memory messageHash = registryCoordinator
            .pubkeyRegistrationMessageHash(signer);
        return BN254.scalar_mul(messageHash, privKey);
    }

    /**
     * @dev registering operator with a random BLS pubkey, note this is a random pubkey without a known
     *  private key and is only used for fuzzing purposes. We use the harness function `setBLSPublicKey`
     * here to set the operator BLS public key.
     */
    function _registerRandomBLSPubkey(
        address operator,
        uint256 seed
    ) internal returns (BN254.G1Point memory, bytes32) {
        BN254.G1Point memory pubkey = BN254.hashToG1(_getRandomPk(seed));
        bytes32 pubkeyHash = BN254.hashG1Point(pubkey);

        blsApkRegistry.setBLSPublicKey(operator, pubkey);
        return (pubkey, pubkeyHash);
    }

    /**
     * @dev registering operator with the default preset BLS key
     */
    function _registerDefaultBLSPubkey(
        address operator
    ) internal returns (bytes32) {
        pubkeyRegistrationParams.pubkeyRegistrationSignature = _signMessage(
            operator
        );
        BN254.G1Point memory messageHash = registryCoordinator
            .pubkeyRegistrationMessageHash(operator);

        cheats.prank(address(registryCoordinator));
        return
            blsApkRegistry.registerBLSPublicKey(
                operator,
                pubkeyRegistrationParams
            );
    }

    /**
     * @dev register operator, assumes operator has a registered BLS public key and that quorumNumbers are valid
     */
    function _registerOperator(
        address operator,
        bytes memory quorumNumbers
    ) internal {
        bytes32 operatorId = blsApkRegistry.getOperatorId(operator);
        cheats.prank(address(registryCoordinator));
        cheats.expectEmit(true, true, true, true, address(blsApkRegistry));
        emit OperatorAddedToQuorums(operator, operatorId, quorumNumbers);
        blsApkRegistry.registerOperator(operator, quorumNumbers);
    }

    /**
     * @dev deregister operator, assumes operator has a registered BLS public key and that quorumNumbers are valid
     */
    function _deregisterOperator(
        address operator,
        bytes memory quorumNumbers
    ) internal {
        bytes32 operatorId = blsApkRegistry.getOperatorId(operator);
        cheats.prank(address(registryCoordinator));
        cheats.expectEmit(true, true, true, true, address(blsApkRegistry));
        emit OperatorRemovedFromQuorums(operator, operatorId, quorumNumbers);
        blsApkRegistry.deregisterOperator(operator, quorumNumbers);
    }

    /**
     *
     *                     Helpers for assertions
     *
     */

    function _getApks(
        bytes memory quorumNumbers
    ) internal view returns (BN254.G1Point[] memory) {
        BN254.G1Point[] memory quorumApks = new BN254.G1Point[](
            quorumNumbers.length
        );
        for (uint8 i = 0; i < quorumNumbers.length; i++) {
            quorumApks[i] = blsApkRegistry.getApk(uint8(quorumNumbers[i]));
        }
        return quorumApks;
    }

    function _assertQuorumApkUpdates(
        bytes memory quorumNumbers,
        BN254.G1Point[] memory apksBefore,
        BN254.G1Point[] memory apksAfter,
        BN254.G1Point memory operatorPubkey
    ) internal {
        assertEq(
            apksBefore.length,
            quorumNumbers.length,
            "apksBefore and quorumNumbers must be the same length"
        );
        assertEq(
            apksBefore.length,
            apksAfter.length,
            "apksBefore and apksAfter must be the same length"
        );
        for (uint256 i = 0; i < apksBefore.length; i++) {
            uint8 quorumNumber = uint8(quorumNumbers[i]);
            BN254.G1Point memory apkBefore = apksBefore[i];
            BN254.G1Point memory apkAfter = apksAfter[i];
            assertEq(
                BN254.hashG1Point(apkAfter),
                BN254.hashG1Point(apkBefore.plus(operatorPubkey)),
                "quorum apk not updated correctly adding the operator pubkey"
            );

            uint32 quorumHistoryLength = blsApkRegistry.getApkHistoryLength(
                quorumNumber
            );
            IBLSApkRegistry.ApkUpdate memory latestApkUpdate = blsApkRegistry
                .getApkUpdateAtIndex(quorumNumber, quorumHistoryLength - 1);
            assertEq(
                latestApkUpdate.apkHash,
                bytes24(BN254.hashG1Point(apkAfter)),
                "apkHash does not match"
            );
            assertEq(
                latestApkUpdate.updateBlockNumber,
                uint32(block.number),
                "updateBlockNumber not set correctly"
            );
            assertEq(
                latestApkUpdate.nextUpdateBlockNumber,
                uint32(0),
                "nextUpdateBlockNumber should be 0 as this is the latest ApkUpdate"
            );
        }
    }
}

contract BLSApkRegistryUnitTests_configAndGetters is BLSApkRegistryUnitTests {
    function testConstructorArgs() public {
        assertEq(
            blsApkRegistry.registryCoordinator(),
            address(registryCoordinator),
            "registryCoordinator not set correctly"
        );
    }

    function testFuzz_initializeQuorum_Revert_WhenNotRegistryCoordinator(
        address nonCoordinatorAddress
    ) public filterFuzzedAddressInputs(nonCoordinatorAddress) {
        cheats.assume(nonCoordinatorAddress != address(registryCoordinator));

        cheats.prank(address(nonCoordinatorAddress));
        cheats.expectRevert(
            "BLSApkRegistry.onlyRegistryCoordinator: caller is not the registry coordinator"
        );
        blsApkRegistry.initializeQuorum(defaultQuorumNumber);
    }
}

/// @notice test for BLSApkRegistry.registerBLSPublicKey()
contract BLSApkRegistryUnitTests_registerBLSPublicKey is
    BLSApkRegistryUnitTests
{
    using BN254 for BN254.G1Point;

    function testFuzz_registerOperator_Revert_WhenNotRegistryCoordinator(
        address nonCoordinatorAddress
    ) public filterFuzzedAddressInputs(nonCoordinatorAddress) {
        cheats.assume(nonCoordinatorAddress != address(registryCoordinator));

        pubkeyRegistrationParams.pubkeyRegistrationSignature = _signMessage(
            defaultOperator
        );
        BN254.G1Point memory messageHash = registryCoordinator
            .pubkeyRegistrationMessageHash(defaultOperator);

        cheats.prank(address(nonCoordinatorAddress));
        cheats.expectRevert(
            "BLSApkRegistry.onlyRegistryCoordinator: caller is not the registry coordinator"
        );
        blsApkRegistry.registerBLSPublicKey(
            defaultOperator,
            pubkeyRegistrationParams
        );
    }

    function testFuzz_registerOperator_Revert_WhenZeroPubkeyHash(
        address operator
    ) public filterFuzzedAddressInputs(operator) {
        pubkeyRegistrationParams.pubkeyG1.X = 0;
        pubkeyRegistrationParams.pubkeyG1.Y = 0;
        BN254.G1Point memory messageHash = registryCoordinator
            .pubkeyRegistrationMessageHash(operator);

        cheats.prank(address(registryCoordinator));
        cheats.expectRevert(
            "BLSApkRegistry.registerBLSPublicKey: cannot register zero pubkey"
        );
        blsApkRegistry.registerBLSPublicKey(
            operator,
<<<<<<< HEAD
            pubkeyRegistrationParams
=======
            pubkeyRegistrationParams,
            messageHash
        );
    }

    function testFuzz_registerOperator_Revert_WhenOperatorAlreadyRegistered(
        address operator
    ) public filterFuzzedAddressInputs(operator) {
        pubkeyRegistrationParams.pubkeyRegistrationSignature = _signMessage(
            operator
        );
        BN254.G1Point memory messageHash = registryCoordinator
            .pubkeyRegistrationMessageHash(operator);

        cheats.startPrank(address(registryCoordinator));
        blsApkRegistry.registerBLSPublicKey(
            operator,
            pubkeyRegistrationParams,
            messageHash
        );

        cheats.expectRevert(
            "BLSApkRegistry.registerBLSPublicKey: operator already registered pubkey"
        );
        blsApkRegistry.registerBLSPublicKey(
            operator,
            pubkeyRegistrationParams,
            messageHash
>>>>>>> a23de118
        );
    }

    function testFuzz_registerOperator_Revert_WhenPubkeyAlreadyRegistered(
        address operator,
        address operator2
    )
        public
        filterFuzzedAddressInputs(operator)
        filterFuzzedAddressInputs(operator2)
    {
        cheats.assume(operator != address(0));
        cheats.assume(operator != operator2);
        BN254.G1Point memory messageHash = registryCoordinator
            .pubkeyRegistrationMessageHash(operator);
        pubkeyRegistrationParams.pubkeyRegistrationSignature = _signMessage(
            operator
        );

        cheats.startPrank(address(registryCoordinator));
        blsApkRegistry.registerBLSPublicKey(
            operator,
            pubkeyRegistrationParams
        );

        cheats.expectRevert(
            "BLSApkRegistry.registerBLSPublicKey: public key already registered"
        );
        blsApkRegistry.registerBLSPublicKey(
            operator2,
            pubkeyRegistrationParams
        );
    }

    /**
     * @dev operator is registering their public key but signing on the wrong message hash
     * results in the wrong signature. This should revert.
     */
    function testFuzz_registerOperator_Revert_WhenInvalidSignature(
        address operator,
        address invalidOperator
    )
        public
        filterFuzzedAddressInputs(operator)
        filterFuzzedAddressInputs(invalidOperator)
    {
        cheats.assume(invalidOperator != operator);
        BN254.G1Point memory messageHash = registryCoordinator
            .pubkeyRegistrationMessageHash(operator);

        BN254.G1Point memory invalidSignature = _signMessage(invalidOperator);
        pubkeyRegistrationParams.pubkeyRegistrationSignature = invalidSignature;

        cheats.startPrank(address(registryCoordinator));
        cheats.expectRevert(
            "BLSApkRegistry.registerBLSPublicKey: either the G1 signature is wrong, or G1 and G2 private key do not match"
        );
        blsApkRegistry.registerBLSPublicKey(
            operator,
            pubkeyRegistrationParams
        );
    }

    /**
     * @dev operator is registering their public key but G1 and G2 private keys do not match
     */
    function testFuzz_registerOperator_Revert_WhenInvalidSignatureMismatchKey(
        address operator
    ) public filterFuzzedAddressInputs(operator) {
        pubkeyRegistrationParams.pubkeyRegistrationSignature = _signMessage(
            operator
        );
        BN254.G1Point memory badPubkeyG1 = BN254.generatorG1().scalar_mul(420); // mismatch public keys

        pubkeyRegistrationParams.pubkeyG1 = badPubkeyG1;

        BN254.G1Point memory messageHash = registryCoordinator
            .pubkeyRegistrationMessageHash(operator);
        cheats.prank(address(registryCoordinator));
        cheats.expectRevert(
            "BLSApkRegistry.registerBLSPublicKey: either the G1 signature is wrong, or G1 and G2 private key do not match"
        );
        blsApkRegistry.registerBLSPublicKey(
            operator,
            pubkeyRegistrationParams
        );
    }

    /**
     * @dev fuzz tests for different operator addresses but uses the same BLS key for each.
     * Checks for storage mappings being set correctly.
     */
    function testFuzz_registerBLSPublicKey(
        address operator
    ) public filterFuzzedAddressInputs(operator) {
        // sign messagehash for operator with private key
        pubkeyRegistrationParams.pubkeyRegistrationSignature = _signMessage(
            operator
        );
        BN254.G1Point memory messageHash = registryCoordinator
            .pubkeyRegistrationMessageHash(operator);
        cheats.prank(address(registryCoordinator));
        cheats.expectEmit(true, true, true, true, address(blsApkRegistry));
        emit NewPubkeyRegistration(
            operator,
            pubkeyRegistrationParams.pubkeyG1,
            pubkeyRegistrationParams.pubkeyG2
        );
        blsApkRegistry.registerBLSPublicKey(
            operator,
            pubkeyRegistrationParams
        );

        (
            BN254.G1Point memory registeredPubkey,
            bytes32 registeredpkHash
        ) = blsApkRegistry.getRegisteredPubkey(operator);
        assertEq(
            registeredPubkey.X,
            defaultPubkey.X,
            "registeredPubkey not set correctly"
        );
        assertEq(
            registeredPubkey.Y,
            defaultPubkey.Y,
            "registeredPubkey not set correctly"
        );
        assertEq(
            registeredpkHash,
            defaultPubkeyHash,
            "registeredpkHash not set correctly"
        );
        assertEq(
            blsApkRegistry.pubkeyHashToOperator(
                BN254.hashG1Point(defaultPubkey)
            ),
            operator,
            "operator address not stored correctly"
        );
    }

    function testFuzz_registerBLSPublicKey_RegisteringSameKey(address operator)
        public
        filterFuzzedAddressInputs(operator)
    {
        pubkeyRegistrationParams.pubkeyRegistrationSignature = _signMessage(operator);
        BN254.G1Point memory messageHash =
            registryCoordinator.pubkeyRegistrationMessageHash(operator);

        cheats.startPrank(address(registryCoordinator));
        blsApkRegistry.registerBLSPublicKey(operator, pubkeyRegistrationParams);

        bytes32 operatorId = blsApkRegistry.registerBLSPublicKey(operator, pubkeyRegistrationParams);

        assertEq(
            blsApkRegistry.getOperatorId(operator),
            operatorId,
            "operatorId is not the same"
        );
    }

    function testFuzz_registerBLSPublicKey_RegisteringNewKey(address operator)
        public
        filterFuzzedAddressInputs(operator)
    {
        pubkeyRegistrationParams.pubkeyRegistrationSignature = _signMessage(operator);
        BN254.G1Point memory messageHash =
            registryCoordinator.pubkeyRegistrationMessageHash(operator);
        cheats.prank(address(registryCoordinator));
        cheats.expectEmit(true, true, true, true, address(blsApkRegistry));
        emit NewPubkeyRegistration(
            operator, pubkeyRegistrationParams.pubkeyG1, pubkeyRegistrationParams.pubkeyG2
        );
        blsApkRegistry.registerBLSPublicKey(operator, pubkeyRegistrationParams);

        (BN254.G1Point memory registeredPubkey, bytes32 registeredpkHash) =
            blsApkRegistry.getRegisteredPubkey(operator);
        assertEq(registeredPubkey.X, defaultPubkey.X, "registeredPubkey not set correctly");
        assertEq(registeredPubkey.Y, defaultPubkey.Y, "registeredPubkey not set correctly");
        assertEq(registeredpkHash, defaultPubkeyHash, "registeredpkHash not set correctly");
        assertEq(
            blsApkRegistry.pubkeyHashToOperator(BN254.hashG1Point(defaultPubkey)),
            operator,
            "operator address not stored correctly"
        );

        privKey = 420;
        pubkeyRegistrationParams.pubkeyG1 = BN254.generatorG1().scalar_mul(privKey);
        defaultPubkey = pubkeyRegistrationParams.pubkeyG1;
        defaultPubkeyHash = BN254.hashG1Point(defaultPubkey);
        pubkeyRegistrationParams.pubkeyG2.X[1] =
            uint256(0x22010BC55552F4993B17F82BCDADC5A90839B3D67E382564485A0AA07F7E1923);
        pubkeyRegistrationParams.pubkeyG2.X[0] =
            uint256(0x2944BFD71F3073401E9D5F9AEA081BE98B98DA48EC8EE80ECFC7E97C7254CEA9);
        pubkeyRegistrationParams.pubkeyG2.Y[1] =
            uint256(0x1BDC8A9DEF8E46F40008649021A65F97501E2E5988B485368053BBD4487239C6);
        pubkeyRegistrationParams.pubkeyG2.Y[0] =
            uint256(0x0B7D0B9ECAD9C2884453B975CC656802DE966F21793B5A0F3D2A98A37FD24540);

        pubkeyRegistrationParams.pubkeyRegistrationSignature = _signMessage(operator);
        messageHash = registryCoordinator.pubkeyRegistrationMessageHash(operator);
        cheats.prank(address(registryCoordinator));
        cheats.expectEmit(true, true, true, true, address(blsApkRegistry));
        emit NewPubkeyRegistration(
            operator, pubkeyRegistrationParams.pubkeyG1, pubkeyRegistrationParams.pubkeyG2
        );
        blsApkRegistry.registerBLSPublicKey(operator, pubkeyRegistrationParams);

        (registeredPubkey, registeredpkHash) =
            blsApkRegistry.getRegisteredPubkey(operator);
        assertEq(registeredPubkey.X, defaultPubkey.X, "registeredPubkey not set correctly");
        assertEq(registeredPubkey.Y, defaultPubkey.Y, "registeredPubkey not set correctly");
        assertEq(registeredpkHash, defaultPubkeyHash, "registeredpkHash not set correctly");
        assertEq(
            blsApkRegistry.pubkeyHashToOperator(BN254.hashG1Point(defaultPubkey)),
            operator,
            "operator address not stored correctly"
        );
    }
}

/// @notice test for BLSApkRegistry.registerOperator()
contract BLSApkRegistryUnitTests_registerOperator is BLSApkRegistryUnitTests {
    using BN254 for BN254.G1Point;
    using BitmapUtils for *;

    function testFuzz_registerOperator_Revert_WhenNotRegistryCoordinator(
        address nonCoordinatorAddress
    ) public filterFuzzedAddressInputs(nonCoordinatorAddress) {
        cheats.assume(nonCoordinatorAddress != address(registryCoordinator));

        cheats.prank(nonCoordinatorAddress);
        cheats.expectRevert(
            "BLSApkRegistry.onlyRegistryCoordinator: caller is not the registry coordinator"
        );
        blsApkRegistry.registerOperator(nonCoordinatorAddress, new bytes(0));
    }

    function testFuzz_registerOperator_Revert_WhenOperatorDoesNotOwnPubkey(
        address operator
    ) public filterFuzzedAddressInputs(operator) {
        cheats.prank(address(registryCoordinator));
        cheats.expectRevert(
            "BLSApkRegistry.getRegisteredPubkey: operator is not registered"
        );
        blsApkRegistry.registerOperator(operator, new bytes(1));
    }

    function testFuzz_registerOperator_Revert_WhenInvalidQuorums(
        address operator,
        uint192 quorumBitmap
    ) public filterFuzzedAddressInputs(operator) {
        cheats.prank(address(registryCoordinator));
        cheats.assume(quorumBitmap > initializedQuorumBitmap);
        // mask out quorums that are already initialized
        quorumBitmap = uint192(
            quorumBitmap.minus(uint256(initializedQuorumBitmap))
        );
        bytes memory quorumNumbers = bitmapUtilsWrapper.bitmapToBytesArray(
            quorumBitmap
        );

        _registerDefaultBLSPubkey(operator);

        cheats.prank(address(registryCoordinator));
        cheats.expectRevert(
            "BLSApkRegistry._processQuorumApkUpdate: quorum does not exist"
        );
        blsApkRegistry.registerOperator(operator, quorumNumbers);
    }

    /**
     * @dev fuzz operator address, quorumNumbers, and the BLS pubkey values
     * calls registerOperator and checks the quorum apk values are updated correctly
     * as well as latest ApkUpdate values
     */
    function testFuzz_registerOperator(
        address operator,
        uint192 quorumBitmap,
        uint256 randomSeed
    ) public filterFuzzedAddressInputs(operator) {
        // Test setup, initialize fuzzed quorums and register operator BLS pubkey
        cheats.assume(quorumBitmap > initializedQuorumBitmap);
        uint192 initializingBitmap = uint192(
            quorumBitmap.minus(uint256(initializedQuorumBitmap))
        );
        _initializeFuzzedQuorums(initializingBitmap);
        bytes memory quorumNumbers = bitmapUtilsWrapper.bitmapToBytesArray(
            quorumBitmap
        );
        (BN254.G1Point memory pubkey, ) = _registerRandomBLSPubkey(
            operator,
            randomSeed
        );

        // get before values
        BN254.G1Point[] memory quorumApksBefore = new BN254.G1Point[](
            quorumNumbers.length
        );
        for (uint8 i = 0; i < quorumNumbers.length; i++) {
            quorumApksBefore[i] = blsApkRegistry.getApk(
                uint8(quorumNumbers[i])
            );
        }

        // registerOperator with expected OperatorAddedToQuorums event
        bytes32 operatorId = blsApkRegistry.getOperatorId(operator);
        cheats.prank(address(registryCoordinator));
        cheats.expectEmit(true, true, true, true, address(blsApkRegistry));
        emit OperatorAddedToQuorums(operator, operatorId, quorumNumbers);
        blsApkRegistry.registerOperator(operator, quorumNumbers);

        // check updated storage values for each quorum
        for (uint8 i = 0; i < quorumNumbers.length; i++) {
            // Check currentApk[quorumNumber] values
            uint8 quorumNumber = uint8(quorumNumbers[i]);
            BN254.G1Point memory quorumApkAfter = blsApkRegistry.getApk(
                uint8(quorumNumbers[i])
            );
            assertEq(
                BN254.hashG1Point(quorumApkAfter),
                BN254.hashG1Point(quorumApksBefore[i].plus(pubkey)),
                "quorum apk not updated correctly adding the operator pubkey"
            );
            // Check the latest ApkUpdate values
            uint32 quorumHistoryLength = blsApkRegistry.getApkHistoryLength(
                quorumNumber
            );
            IBLSApkRegistry.ApkUpdate memory latestApkUpdate = blsApkRegistry
                .getApkUpdateAtIndex(quorumNumber, quorumHistoryLength - 1);
            assertEq(
                latestApkUpdate.apkHash,
                bytes24(BN254.hashG1Point(quorumApkAfter)),
                "apkHash does not match"
            );
            assertEq(
                latestApkUpdate.updateBlockNumber,
                uint32(block.number),
                "updateBlockNumber not set correctly"
            );
            assertEq(
                latestApkUpdate.nextUpdateBlockNumber,
                uint32(0),
                "nextUpdateBlockNumber should be 0 as this is the latest ApkUpdate"
            );
        }
    }
}

/// @notice test for BLSApkRegistry.deregisterOperator()
contract BLSApkRegistryUnitTests_deregisterOperator is BLSApkRegistryUnitTests {
    using BN254 for BN254.G1Point;
    using BitmapUtils for *;

    function testFuzz_deregisterOperator_Revert_WhenNotRegistryCoordinator(
        address nonCoordinatorAddress
    ) public filterFuzzedAddressInputs(nonCoordinatorAddress) {
        cheats.assume(nonCoordinatorAddress != address(registryCoordinator));

        cheats.prank(nonCoordinatorAddress);
        cheats.expectRevert(
            "BLSApkRegistry.onlyRegistryCoordinator: caller is not the registry coordinator"
        );
        blsApkRegistry.deregisterOperator(nonCoordinatorAddress, new bytes(0));
    }

    function testFuzz_deregisterOperator_Revert_WhenOperatorDoesNotOwnPubkey(
        address operator
    ) public filterFuzzedAddressInputs(operator) {
        cheats.prank(address(registryCoordinator));
        cheats.expectRevert(
            "BLSApkRegistry.getRegisteredPubkey: operator is not registered"
        );
        blsApkRegistry.registerOperator(operator, new bytes(1));
    }

    function testFuzz_deregisterOperator_Revert_WhenInvalidQuorums(
        address operator,
        uint192 quorumBitmap
    ) public filterFuzzedAddressInputs(operator) {
        cheats.prank(address(registryCoordinator));
        cheats.assume(quorumBitmap > initializedQuorumBitmap);
        // mask out quorums that are already initialized
        quorumBitmap = uint192(
            quorumBitmap.minus(uint256(initializedQuorumBitmap))
        );
        bytes memory validQuorumNumbers = bitmapUtilsWrapper.bitmapToBytesArray(
            initializedQuorumBitmap
        );
        bytes memory invalidQuorumNumbers = bitmapUtilsWrapper
            .bitmapToBytesArray(quorumBitmap);

        _registerDefaultBLSPubkey(operator);
        _registerOperator(operator, validQuorumNumbers);

        cheats.prank(address(registryCoordinator));
        cheats.expectRevert(
            "BLSApkRegistry._processQuorumApkUpdate: quorum does not exist"
        );
        blsApkRegistry.deregisterOperator(operator, invalidQuorumNumbers);
    }

    /**
     * @dev fuzz operator address, quorumNumbers, and the BLS pubkey values
     * calls deregisterOperator and checks the quorum apk values are updated correctly
     * as well as latest ApkUpdate values
     */
    function testFuzz_deregisterOperator(
        address operator,
        uint192 quorumBitmap,
        uint256 randomSeed
    ) public filterFuzzedAddressInputs(operator) {
        // Test setup, initialize fuzzed quorums and register operator BLS pubkey
        cheats.assume(quorumBitmap > initializedQuorumBitmap);
        uint192 initializingBitmap = uint192(
            quorumBitmap.minus(uint256(initializedQuorumBitmap))
        );
        _initializeFuzzedQuorums(initializingBitmap);
        bytes memory quorumNumbers = bitmapUtilsWrapper.bitmapToBytesArray(
            quorumBitmap
        );
        (BN254.G1Point memory pubkey, ) = _registerRandomBLSPubkey(
            operator,
            randomSeed
        );
        _registerOperator(operator, quorumNumbers);

        // get before values
        BN254.G1Point[] memory quorumApksBefore = new BN254.G1Point[](
            quorumNumbers.length
        );
        for (uint8 i = 0; i < quorumNumbers.length; i++) {
            quorumApksBefore[i] = blsApkRegistry.getApk(
                uint8(quorumNumbers[i])
            );
        }

        // registerOperator with expected OperatorAddedToQuorums event
        bytes32 operatorId = blsApkRegistry.getOperatorId(operator);
        cheats.prank(address(registryCoordinator));
        cheats.expectEmit(true, true, true, true, address(blsApkRegistry));
        emit OperatorRemovedFromQuorums(operator, operatorId, quorumNumbers);
        blsApkRegistry.deregisterOperator(operator, quorumNumbers);

        // check updated storage values for each quorum
        for (uint8 i = 0; i < quorumNumbers.length; i++) {
            // Check currentApk[quorumNumber] values
            uint8 quorumNumber = uint8(quorumNumbers[i]);
            BN254.G1Point memory quorumApkAfter = blsApkRegistry.getApk(
                uint8(quorumNumbers[i])
            );
            assertEq(
                BN254.hashG1Point(quorumApkAfter),
                BN254.hashG1Point(quorumApksBefore[i].plus(pubkey.negate())),
                "quorum apk not updated correctly removing the operator pubkey"
            );
            // Check the latest ApkUpdate values
            uint32 quorumHistoryLength = blsApkRegistry.getApkHistoryLength(
                quorumNumber
            );
            IBLSApkRegistry.ApkUpdate memory latestApkUpdate = blsApkRegistry
                .getApkUpdateAtIndex(quorumNumber, quorumHistoryLength - 1);
            assertEq(
                latestApkUpdate.apkHash,
                bytes24(BN254.hashG1Point(quorumApkAfter)),
                "apkHash does not match"
            );
            assertEq(
                latestApkUpdate.updateBlockNumber,
                uint32(block.number),
                "updateBlockNumber not set correctly"
            );
            assertEq(
                latestApkUpdate.nextUpdateBlockNumber,
                uint32(0),
                "nextUpdateBlockNumber should be 0 as this is the latest ApkUpdate"
            );
        }
    }
}

/**
 * @notice test for _processQuorumApkUpdate() internal function
 * Called by both registerOperator and deregisterOperator functions
 */
contract BLSApkRegistryUnitTests_quorumApkUpdates is BLSApkRegistryUnitTests {
    using BN254 for BN254.G1Point;
    using BitmapUtils for *;

    /**
     * @dev register/deregister up to 200 operators and check quorum apk updates
     * Test uses only the defaultQuorumNumber
     */
    function testFuzz_quorumApkUpdates(
        uint256 numOperators,
        uint256[200] memory randSeed
    ) public {
        cheats.assume(0 < numOperators && numOperators <= 200);
        bytes memory quorumNumbers = new bytes(1);
        quorumNumbers[0] = bytes1(defaultQuorumNumber);

        /**
         * For each operator, randomly proceed with either registering/deregistering an operator
         * If registering, we add to quorum apk the operator pubkey and check the quorum apk updates
         * Else if deregistering, we add to quorum apk the negated operator pubkey and check the quorum apk updates
         */
        for (uint256 i = 0; i < numOperators; i++) {
            // register and check quorum apk updates
            BN254.G1Point[] memory quorumApksBefore = _getApks(quorumNumbers);
            address operator = _selectNewOperator();
            (BN254.G1Point memory operatorPubkey, ) = _registerRandomBLSPubkey(
                operator,
                randSeed[i]
            );
            _registerOperator(operator, quorumNumbers);
            BN254.G1Point[] memory quorumApksAfter = _getApks(quorumNumbers);
            _assertQuorumApkUpdates(
                quorumNumbers,
                quorumApksBefore,
                quorumApksAfter,
                operatorPubkey
            );

            // deregister and check quorum apk updates
            bool isDeregistering = _getRandBool(randSeed[i]);
            if (isDeregistering) {
                quorumApksBefore = _getApks(quorumNumbers);
                _deregisterOperator(operator, quorumNumbers);
                quorumApksAfter = _getApks(quorumNumbers);
                _assertQuorumApkUpdates(
                    quorumNumbers,
                    quorumApksBefore,
                    quorumApksAfter,
                    operatorPubkey.negate()
                );
            }
        }
    }

    /**
     * @dev register/deregister up to 50 operators fuzzing the quorumNumbers
     * and checking quorum apk updates
     */
    function testFuzz_quorumApkUpdates_MultiQuorums(
        uint32 quorumBitmap,
        uint256 numOperators,
        uint256[50] memory randSeed
    ) public {
        cheats.assume(0 < numOperators && numOperators <= 50);
        cheats.assume(quorumBitmap > initializedQuorumBitmap);
        // mask out quorums that are already initialized
        uint192 initializingBitmap = uint192(
            quorumBitmap.minus(uint256(initializedQuorumBitmap))
        );
        _initializeFuzzedQuorums(initializingBitmap);
        bytes memory quorumNumbers = bitmapUtilsWrapper.bitmapToBytesArray(
            quorumBitmap
        );

        /**
         * For each operator, randomly proceed with either registering/deregistering an operator
         * If registering, we add to quorum apk the operator pubkey and check the quorum apk updates
         * Else if deregistering, we add to quorum apk the negated operator pubkey and check the quorum apk updates
         */
        for (uint256 i = 0; i < numOperators; i++) {
            // register and check quorum apk updates
            BN254.G1Point[] memory quorumApksBefore = _getApks(quorumNumbers);
            address operator = _selectNewOperator();
            (BN254.G1Point memory operatorPubkey, ) = _registerRandomBLSPubkey(
                operator,
                randSeed[i]
            );
            _registerOperator(operator, quorumNumbers);
            BN254.G1Point[] memory quorumApksAfter = _getApks(quorumNumbers);
            _assertQuorumApkUpdates(
                quorumNumbers,
                quorumApksBefore,
                quorumApksAfter,
                operatorPubkey
            );

            // deregister and check quorum apk updates
            bool isDeregistering = _getRandBool(randSeed[i]);
            if (isDeregistering) {
                quorumApksBefore = _getApks(quorumNumbers);
                _deregisterOperator(operator, quorumNumbers);
                quorumApksAfter = _getApks(quorumNumbers);
                _assertQuorumApkUpdates(
                    quorumNumbers,
                    quorumApksBefore,
                    quorumApksAfter,
                    operatorPubkey.negate()
                );
            }
        }
    }

    function testFuzz_quorumApkUpdates_DualQuorum(
        uint8 quorumNumber1,
        uint8 quorumNumber2
    ) public {
        cheats.assume(quorumNumber1 != quorumNumber2);

        bytes memory quorumNumbers = new bytes(2);
        quorumNumbers[0] = bytes1(quorumNumber1);
        quorumNumbers[1] = bytes1(quorumNumber2);
        if (!initializedQuorums[quorumNumber1]) {
            _initializeFuzzedQuorum(quorumNumber1);
        }
        if (!initializedQuorums[quorumNumber2]) {
            _initializeFuzzedQuorum(quorumNumber2);
        }

        BN254.G1Point[] memory quorumApksBefore = new BN254.G1Point[](
            quorumNumbers.length
        );
        for (uint8 i = 0; i < quorumNumbers.length; i++) {
            quorumApksBefore[i] = blsApkRegistry.getApk(
                uint8(quorumNumbers[i])
            );
        }

        // use harnessed function to directly set the pubkey, bypassing the ordinary checks
        blsApkRegistry.setBLSPublicKey(defaultOperator, defaultPubKey);

        cheats.prank(address(registryCoordinator));
        blsApkRegistry.registerOperator(defaultOperator, quorumNumbers);

        //check quorum apk updates
        for (uint8 i = 0; i < quorumNumbers.length; i++) {
            BN254.G1Point memory quorumApkAfter = blsApkRegistry.getApk(
                uint8(quorumNumbers[i])
            );
            assertEq(
                BN254.hashG1Point(
                    BN254.plus(
                        quorumApkAfter,
                        BN254.negate(quorumApksBefore[i])
                    )
                ),
                BN254.hashG1Point(defaultPubKey),
                "quorum apk not updated correctly"
            );
        }
    }

    /**
     * @dev register operator BLS pubkey with the negated quorumApk, the quorum apk hash
     * should now be the ZERO_PK_HASH
     */
    function testFuzz_quorumApkUpdates_RegisterWithNegativeQuorumApk(
        address operator,
        uint256 randSeed
    ) public filterFuzzedAddressInputs(operator) {
        bytes memory quorumNumbers = new bytes(1);
        quorumNumbers[0] = bytes1(defaultQuorumNumber);
        _registerRandomBLSPubkey(defaultOperator, randSeed);
        _registerOperator(defaultOperator, quorumNumbers);

        BN254.G1Point memory quorumApk = blsApkRegistry.getApk(
            defaultQuorumNumber
        );
        BN254.G1Point memory negatedQuorumApk = BN254.negate(quorumApk);

        //register for one quorum with negative quorum apk
        // use harnessed function to directly set the pubkey, bypassing the ordinary checks
        blsApkRegistry.setBLSPublicKey(operator, negatedQuorumApk);
        cheats.prank(address(registryCoordinator));
        blsApkRegistry.registerOperator(operator, quorumNumbers);

        assertEq(
            BN254.hashG1Point(blsApkRegistry.getApk(defaultQuorumNumber)),
            ZERO_PK_HASH,
            "quorumApk not set correctly"
        );
    }

    /**
     * @dev fuzz test for quorum apk updates at a specific block number while randomly
     * register/deregistering operators for the defaultQuorumNumber
     */
    function testFuzz_quorumApkUpdates_AtBlockNumber(
        uint256 numRegistrants,
        uint256 blockGap,
        uint256 randSeed
    ) external {
        numRegistrants = bound(numRegistrants, 1, 100);
        blockGap = bound(blockGap, 0, 100);

        bytes memory quorumNumbers = new bytes(1);
        quorumNumbers[0] = bytes1(defaultQuorumNumber);

        BN254.G1Point memory quorumApk = BN254.G1Point(0, 0);
        bytes24 quorumApkHash;
        for (uint256 i = 0; i < numRegistrants; i++) {
            // generate operator and register them with BLS pubkey
            address operator = _selectNewOperator();
            (BN254.G1Point memory operatorPubkey, ) = _registerRandomBLSPubkey(
                operator,
                uint256(keccak256(abi.encodePacked(operator, randSeed)))
            );
            _registerOperator(operator, quorumNumbers);

            quorumApk = quorumApk.plus(operatorPubkey);
            quorumApkHash = bytes24(BN254.hashG1Point(quorumApk));
            uint256 historyLength = blsApkRegistry.getApkHistoryLength(
                defaultQuorumNumber
            );
            assertEq(
                quorumApkHash,
                blsApkRegistry.getApkHashAtBlockNumberAndIndex(
                    defaultQuorumNumber,
                    uint32(block.number + blockGap),
                    historyLength - 1
                ),
                "incorrect quorum apk update"
            );
            cheats.roll(block.number + 100);
            if (_getRandBool(i)) {
                _deregisterOperator(operator, quorumNumbers);
                quorumApk = quorumApk.plus(operatorPubkey.negate());
                quorumApkHash = bytes24(BN254.hashG1Point(quorumApk));
                historyLength = blsApkRegistry.getApkHistoryLength(
                    defaultQuorumNumber
                );
                assertEq(
                    quorumApkHash,
                    blsApkRegistry.getApkHashAtBlockNumberAndIndex(
                        defaultQuorumNumber,
                        uint32(block.number + blockGap),
                        historyLength - 1
                    ),
                    "incorrect quorum apk update"
                );
                cheats.roll(block.number + 100);
                i++;
            }
        }
    }

    /**
     * @dev fuzz testing for quorum apk updates at a specific block number and index
     * and checking the correct revert messages are emitted for wrong blocknumber inputs
     */
    function testFuzz_quorumApkUpdates_IncorrectBlockNumber(
        uint256 numRegistrants,
        uint32 indexToCheck,
        uint32 wrongBlockNumber,
        uint256 randSeed
    ) external {
        numRegistrants = bound(numRegistrants, 1, 100);
        cheats.assume(indexToCheck < numRegistrants - 1);
        bytes memory quorumNumbers = new bytes(1);
        quorumNumbers[0] = bytes1(defaultQuorumNumber);

        uint256 startingBlockNumber = block.number;

        for (uint256 i = 0; i < numRegistrants; i++) {
            address operator = _selectNewOperator();
            _registerRandomBLSPubkey(
                operator,
                uint256(keccak256(abi.encodePacked(operator, randSeed)))
            );
            _registerOperator(operator, quorumNumbers);
            cheats.roll(block.number + 100);
        }
        if (wrongBlockNumber < startingBlockNumber + indexToCheck * 100) {
            emit log_named_uint("index too recent: ", indexToCheck);
            cheats.expectRevert(
                "BLSApkRegistry._validateApkHashAtBlockNumber: index too recent"
            );
            blsApkRegistry.getApkHashAtBlockNumberAndIndex(
                defaultQuorumNumber,
                wrongBlockNumber,
                indexToCheck
            );
        }
        if (
            wrongBlockNumber >= startingBlockNumber + (indexToCheck + 1) * 100
        ) {
            emit log_named_uint("index not latest: ", indexToCheck);
            cheats.expectRevert(
                "BLSApkRegistry._validateApkHashAtBlockNumber: not latest apk update"
            );
            blsApkRegistry.getApkHashAtBlockNumberAndIndex(
                defaultQuorumNumber,
                wrongBlockNumber,
                indexToCheck
            );
        }
    }

    /**
     * @dev fuzz test an operator address and register for 2 quorums, and deregister for those quorums
     * checking the quorum apk updates for each quorum after deregistering
     */
    function testFuzz_quorumApkUpdates_Deregistration(
        uint8 quorumNumber1,
        uint8 quorumNumber2
    ) external {
        cheats.assume(quorumNumber1 != quorumNumber2);
        bytes memory quorumNumbers = new bytes(2);
        quorumNumbers[0] = bytes1(quorumNumber1);
        quorumNumbers[1] = bytes1(quorumNumber2);
        _initializeFuzzedQuorum(quorumNumber1);
        _initializeFuzzedQuorum(quorumNumber2);

        address operator = _selectNewOperator();
        _registerDefaultBLSPubkey(operator);
        _registerOperator(operator, quorumNumbers);

        BN254.G1Point[] memory quorumApksBefore = new BN254.G1Point[](2);
        for (uint8 i = 0; i < quorumNumbers.length; i++) {
            quorumApksBefore[i] = blsApkRegistry.getApk(
                uint8(quorumNumbers[i])
            );
        }

        cheats.startPrank(address(registryCoordinator));
        blsApkRegistry.deregisterOperator(defaultOperator, quorumNumbers);
        cheats.stopPrank();

        BN254.G1Point memory quorumApkAfter;
        for (uint8 i = 0; i < quorumNumbers.length; i++) {
            quorumApkAfter = blsApkRegistry.getApk(uint8(quorumNumbers[i]));
            BN254.G1Point memory quorumApk = blsApkRegistry.getApk(
                defaultQuorumNumber
            );
            assertEq(
                BN254.hashG1Point(
                    quorumApksBefore[i].plus(defaultPubKey.negate())
                ),
                BN254.hashG1Point(quorumApkAfter),
                "quorum apk not updated correctly"
            );
            assertEq(quorumApk.X, 0, "quorum apk not set to zero");
            assertEq(quorumApk.Y, 0, "quorum apk not set to zero");
        }
    }
}<|MERGE_RESOLUTION|>--- conflicted
+++ resolved
@@ -356,11 +356,7 @@
         );
         blsApkRegistry.registerBLSPublicKey(
             operator,
-<<<<<<< HEAD
             pubkeyRegistrationParams
-=======
-            pubkeyRegistrationParams,
-            messageHash
         );
     }
 
@@ -387,7 +383,6 @@
             operator,
             pubkeyRegistrationParams,
             messageHash
->>>>>>> a23de118
         );
     }
 
