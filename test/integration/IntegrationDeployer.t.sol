--- conflicted
+++ resolved
@@ -301,11 +301,7 @@
         StakeRegistry stakeRegistryImplementation = new StakeRegistry(IRegistryCoordinator(registryCoordinator), IDelegationManager(delegationManager));
         BLSApkRegistry blsApkRegistryImplementation = new BLSApkRegistry(IRegistryCoordinator(registryCoordinator));
         IndexRegistry indexRegistryImplementation = new IndexRegistry(IRegistryCoordinator(registryCoordinator));
-<<<<<<< HEAD
-        ServiceManagerBase serviceManagerImplementation = new ServiceManagerBase(IAVSDirectory(avsDirectory), IRegistryCoordinator(registryCoordinator), stakeRegistry);
-=======
         ServiceManagerMock serviceManagerImplementation = new ServiceManagerMock(IAVSDirectory(avsDirectory), IRegistryCoordinator(registryCoordinator), stakeRegistry);
->>>>>>> 32afa687
 
         proxyAdmin.upgrade(
             TransparentUpgradeableProxy(payable(address(stakeRegistry))),
