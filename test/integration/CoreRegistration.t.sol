// SPDX-License-Identifier: BUSL-1.1
pragma solidity ^0.8.12;

import "../utils/MockAVSDeployer.sol";
import { AVSDirectory } from "eigenlayer-contracts/src/contracts/core/AVSDirectory.sol";
import { IAVSDirectory } from "eigenlayer-contracts/src/contracts/interfaces/IAVSDirectory.sol";
import { DelegationManager } from "eigenlayer-contracts/src/contracts/core/DelegationManager.sol";
import { IDelegationManager } from "eigenlayer-contracts/src/contracts/interfaces/IDelegationManager.sol";
import { IAVSDirectory } from "eigenlayer-contracts/src/contracts/interfaces/IAVSDirectory.sol";

contract Test_CoreRegistration is MockAVSDeployer {
    // Contracts
    DelegationManager public delegationManager;

    // Operator info
    uint256 operatorPrivateKey = 420;
    address operator;

    // Dummy vals used across tests
    bytes32 emptySalt;
    uint256 maxExpiry = type(uint256).max;
    string emptyStringForMetadataURI;

    function setUp() public {
        _deployMockEigenLayerAndAVS();

        // Deploy New DelegationManager
        DelegationManager delegationManagerImplementation = new DelegationManager(strategyManagerMock, slasher, eigenPodManagerMock);
        IStrategy[] memory initializeStrategiesToSetDelayBlocks = new IStrategy[](0);
        uint256[] memory initializeWithdrawalDelayBlocks = new uint256[](0);
        delegationManager = DelegationManager(
            address(
                new TransparentUpgradeableProxy(
                    address(delegationManagerImplementation),
                    address(proxyAdmin),
                    abi.encodeWithSelector(
                        DelegationManager.initialize.selector,
                        address(this),
                        pauserRegistry,
                        0, // 0 is initialPausedStatus
                        50400, // Initial withdrawal delay blocks
                        initializeStrategiesToSetDelayBlocks,
                        initializeWithdrawalDelayBlocks
<<<<<<< HEAD
                    )
                )
            )
        );

        // Deploy New AVS Directory
        AVSDirectory avsDirectoryImplementation = new AVSDirectory(delegationManager);
        avsDirectory = AVSDirectory(
            address(
                new TransparentUpgradeableProxy(
                    address(avsDirectoryImplementation),
                    address(proxyAdmin),
                    abi.encodeWithSelector(
                        AVSDirectory.initialize.selector,
                        address(this), // owner
                        pauserRegistry,
                        0 // 0 is initialPausedStatus
                    )
                )
            )
        );

=======
                    )
                )
            )
        );

        // Deploy New AVS Directory
        AVSDirectory avsDirectoryImplementation = new AVSDirectory(delegationManager);
        avsDirectory = AVSDirectory(
            address(
                new TransparentUpgradeableProxy(
                    address(avsDirectoryImplementation),
                    address(proxyAdmin),
                    abi.encodeWithSelector(
                        AVSDirectory.initialize.selector,
                        address(this), // owner
                        pauserRegistry,
                        0 // 0 is initialPausedStatus
                    )
                )
            )
        );

>>>>>>> 59ebd32d

        // Deploy New ServiceManager & RegistryCoordinator implementations
        serviceManagerImplementation = new ServiceManagerMock(
            avsDirectory,
            registryCoordinator,
            stakeRegistry
        );

        registryCoordinatorImplementation = new RegistryCoordinatorHarness(
            serviceManager,
            stakeRegistry,
            blsApkRegistry,
            indexRegistry
        );

        // Upgrade Registry Coordinator & ServiceManager
        cheats.startPrank(proxyAdminOwner);
        proxyAdmin.upgrade(
            TransparentUpgradeableProxy(payable(address(registryCoordinator))),
            address(registryCoordinatorImplementation)
        );
        proxyAdmin.upgrade(
            TransparentUpgradeableProxy(payable(address(serviceManager))),
            address(serviceManagerImplementation)
        );
        cheats.stopPrank();

        // Set operator address
        operator = cheats.addr(operatorPrivateKey);
        blsApkRegistry.setBLSPublicKey(operator, defaultPubKey);

        // Register operator to EigenLayer
        cheats.prank(operator);
        delegationManager.registerAsOperator(
            IDelegationManager.OperatorDetails({
                earningsReceiver: operator,
                delegationApprover: address(0),
                stakerOptOutWindowBlocks: 0
            }),
            emptyStringForMetadataURI
        );

        // Set operator weight in single quorum
        bytes memory quorumNumbers = BitmapUtils.bitmapToBytesArray(MAX_QUORUM_BITMAP);
        for (uint i = 0; i < quorumNumbers.length; i++) {
            _setOperatorWeight(operator, uint8(quorumNumbers[i]), defaultStake);
        }
    }

    function test_registerOperator_coreStateChanges() public {
        bytes memory quorumNumbers = new bytes(1);

        // Get operator signature
        ISignatureUtils.SignatureWithSaltAndExpiry memory operatorSignature = _getOperatorSignature(
            operatorPrivateKey,
            operator,
            address(serviceManager),
            emptySalt,
            maxExpiry
        );

        // set operator as registered in Eigenlayer
        delegationMock.setIsOperator(operator, true);

        // Register operator
        cheats.prank(operator);
        registryCoordinator.registerOperator(quorumNumbers, defaultSocket, pubkeyRegistrationParams, operatorSignature);

        // Check operator is registered
        IAVSDirectory.OperatorAVSRegistrationStatus operatorStatus = avsDirectory.avsOperatorStatus(address(serviceManager), operator);
        assertEq(uint8(operatorStatus), uint8(IAVSDirectory.OperatorAVSRegistrationStatus.REGISTERED));
    }

    function test_deregisterOperator_coreStateChanges() public {
        // Register operator
        bytes memory quorumNumbers = new bytes(1);
        _registerOperator(quorumNumbers);

        // Deregister Operator
        cheats.prank(operator);
        registryCoordinator.deregisterOperator(quorumNumbers);

        // Check operator is deregistered
        IAVSDirectory.OperatorAVSRegistrationStatus operatorStatus = avsDirectory.avsOperatorStatus(address(serviceManager), operator);
        assertEq(uint8(operatorStatus), uint8(IAVSDirectory.OperatorAVSRegistrationStatus.UNREGISTERED));
    }

    function test_deregisterOperator_notGloballyDeregistered() public {
        // Register operator with all quorums
        bytes memory quorumNumbers = BitmapUtils.bitmapToBytesArray(MAX_QUORUM_BITMAP);
        emit log_named_bytes("quorumNumbers", quorumNumbers);
        _registerOperator(quorumNumbers);

        // Deregister Operator with single quorum
        quorumNumbers = new bytes(1);
        cheats.prank(operator);
        registryCoordinator.deregisterOperator(quorumNumbers);

        // Check operator is still registered
        IAVSDirectory.OperatorAVSRegistrationStatus operatorStatus = avsDirectory.avsOperatorStatus(address(serviceManager), operator);
        assertEq(uint8(operatorStatus), uint8(IAVSDirectory.OperatorAVSRegistrationStatus.REGISTERED));
    }

    function test_setMetadataURI_fail_notServiceManagerOwner() public {
        require(operator != serviceManager.owner(), "bad test setup");
        cheats.prank(operator);
        cheats.expectRevert("Ownable: caller is not the owner");
        serviceManager.updateAVSMetadataURI("Test MetadataURI");
    }

    event AVSMetadataURIUpdated(address indexed avs, string metadataURI);

<<<<<<< HEAD
    function test_setMetadataURI() public {  
        address toPrankFrom = serviceManager.owner();      
        cheats.prank(toPrankFrom);
        cheats.expectEmit(true, true, true, true);
        emit AVSMetadataURIUpdated(address(serviceManager), "Test MetadataURI");
        serviceManager.setMetadataURI("Test MetadataURI");
=======
    function test_setMetadataURI() public {
        address toPrankFrom = serviceManager.owner();
        cheats.prank(toPrankFrom);
        cheats.expectEmit(true, true, true, true);
        emit AVSMetadataURIUpdated(address(serviceManager), "Test MetadataURI");
        serviceManager.updateAVSMetadataURI("Test MetadataURI");
>>>>>>> 59ebd32d
    }

    // Utils
    function _registerOperator(bytes memory quorumNumbers) internal {
        // Get operator signature
        ISignatureUtils.SignatureWithSaltAndExpiry memory operatorSignature = _getOperatorSignature(
            operatorPrivateKey,
            operator,
            address(serviceManager),
            emptySalt,
            maxExpiry
        );

        // set operator as registered in Eigenlayer
        delegationMock.setIsOperator(operator, true);

        // Register operator
        cheats.prank(operator);
        registryCoordinator.registerOperator(quorumNumbers, defaultSocket, pubkeyRegistrationParams, operatorSignature);
    }

    function _getOperatorSignature(
        uint256 _operatorPrivateKey,
        address operatorToSign,
        address avs,
        bytes32 salt,
        uint256 expiry
    ) internal view returns (ISignatureUtils.SignatureWithSaltAndExpiry memory operatorSignature) {
        operatorSignature.salt = salt;
        operatorSignature.expiry = expiry;
        {
            bytes32 digestHash = avsDirectory.calculateOperatorAVSRegistrationDigestHash(operatorToSign, avs, salt, expiry);
            (uint8 v, bytes32 r, bytes32 s) = cheats.sign(_operatorPrivateKey, digestHash);
            operatorSignature.signature = abi.encodePacked(r, s, v);
        }
        return operatorSignature;
    }

}<|MERGE_RESOLUTION|>--- conflicted
+++ resolved
@@ -41,7 +41,6 @@
                         50400, // Initial withdrawal delay blocks
                         initializeStrategiesToSetDelayBlocks,
                         initializeWithdrawalDelayBlocks
-<<<<<<< HEAD
                     )
                 )
             )
@@ -64,30 +63,6 @@
             )
         );
 
-=======
-                    )
-                )
-            )
-        );
-
-        // Deploy New AVS Directory
-        AVSDirectory avsDirectoryImplementation = new AVSDirectory(delegationManager);
-        avsDirectory = AVSDirectory(
-            address(
-                new TransparentUpgradeableProxy(
-                    address(avsDirectoryImplementation),
-                    address(proxyAdmin),
-                    abi.encodeWithSelector(
-                        AVSDirectory.initialize.selector,
-                        address(this), // owner
-                        pauserRegistry,
-                        0 // 0 is initialPausedStatus
-                    )
-                )
-            )
-        );
-
->>>>>>> 59ebd32d
 
         // Deploy New ServiceManager & RegistryCoordinator implementations
         serviceManagerImplementation = new ServiceManagerMock(
@@ -200,21 +175,12 @@
 
     event AVSMetadataURIUpdated(address indexed avs, string metadataURI);
 
-<<<<<<< HEAD
-    function test_setMetadataURI() public {  
-        address toPrankFrom = serviceManager.owner();      
-        cheats.prank(toPrankFrom);
-        cheats.expectEmit(true, true, true, true);
-        emit AVSMetadataURIUpdated(address(serviceManager), "Test MetadataURI");
-        serviceManager.setMetadataURI("Test MetadataURI");
-=======
     function test_setMetadataURI() public {
         address toPrankFrom = serviceManager.owner();
         cheats.prank(toPrankFrom);
         cheats.expectEmit(true, true, true, true);
         emit AVSMetadataURIUpdated(address(serviceManager), "Test MetadataURI");
         serviceManager.updateAVSMetadataURI("Test MetadataURI");
->>>>>>> 59ebd32d
     }
 
     // Utils
