// SPDX-License-Identifier: BUSL-1.1
pragma solidity =0.8.12;

import "@openzeppelin/contracts/utils/cryptography/draft-EIP712.sol";
import "@openzeppelin-upgrades/contracts/proxy/utils/Initializable.sol";

import "eigenlayer-contracts/src/contracts/interfaces/IPauserRegistry.sol";
import "eigenlayer-contracts/src/contracts/interfaces/ISlasher.sol";
import "eigenlayer-contracts/src/contracts/libraries/EIP1271SignatureUtils.sol";
import "eigenlayer-contracts/src/contracts/permissions/Pausable.sol";

import "src/interfaces/IBLSRegistryCoordinatorWithIndices.sol";
import "src/interfaces/ISocketUpdater.sol";
import "src/interfaces/IServiceManager.sol";
import "src/interfaces/IBLSPubkeyRegistry.sol";
import "src/interfaces/IStakeRegistry.sol";
import "src/interfaces/IIndexRegistry.sol";
import "src/interfaces/IRegistryCoordinator.sol";

<<<<<<< HEAD
=======
import "src/libraries/BitmapUtils.sol";
import "src/libraries/BN254.sol";



>>>>>>> 5929f809
/**
 * @title A `RegistryCoordinator` that has three registries:
 *      1) a `StakeRegistry` that keeps track of operators' stakes
 *      2) a `BLSPubkeyRegistry` that keeps track of operators' BLS public keys and aggregate BLS public keys for each quorum
 *      3) an `IndexRegistry` that keeps track of an ordered list of operators for each quorum
 * 
 * @author Layr Labs, Inc.
 */
contract BLSRegistryCoordinatorWithIndices is EIP712, Initializable, IBLSRegistryCoordinatorWithIndices, ISocketUpdater, Pausable {
    using BN254 for BN254.G1Point;

    /// @notice The EIP-712 typehash for the `DelegationApproval` struct used by the contract
    bytes32 public constant OPERATOR_CHURN_APPROVAL_TYPEHASH =
        keccak256("OperatorChurnApproval(bytes32 registeringOperatorId,OperatorKickParam[] operatorKickParams)OperatorKickParam(address operator,bytes32[] operatorIdsToSwap)");
    /// @notice The maximum value of a quorum bitmap
    uint256 internal constant MAX_QUORUM_BITMAP = type(uint192).max;
    /// @notice The basis point denominator
    uint16 internal constant BIPS_DENOMINATOR = 10000;
    /// @notice Index for flag that pauses operator registration
    uint8 internal constant PAUSED_REGISTER_OPERATOR = 0;
    /// @notice Index for flag that pauses operator deregistration
    uint8 internal constant PAUSED_DEREGISTER_OPERATOR = 1;
    /// @notice The maximum number of quorums this contract supports
    uint8 internal constant MAX_QUORUM_COUNT = 192;

    /// @notice the EigenLayer Slasher
    ISlasher public immutable slasher;
    /// @notice the Service Manager for the service that this contract is coordinating
    IServiceManager public immutable serviceManager;
    /// @notice the BLS Pubkey Registry contract that will keep track of operators' BLS public keys
    IBLSPubkeyRegistry public immutable blsPubkeyRegistry;
    /// @notice the Stake Registry contract that will keep track of operators' stakes
    IStakeRegistry public immutable stakeRegistry;
    /// @notice the Index Registry contract that will keep track of operators' indexes
    IIndexRegistry public immutable indexRegistry;

    /// @notice the current number of quorums supported by the registry coordinator
    uint8 public quorumCount;
    /// @notice maps quorum number => operator cap and kick params
    mapping(uint8 => OperatorSetParam) internal _quorumParams;
    /// @notice maps operator id => historical quorums they registered for
    mapping(bytes32 => QuorumBitmapUpdate[]) internal _operatorBitmapHistory;
    /// @notice maps operator address => operator id and status
    mapping(address => Operator) internal _operatorInfo;
    /// @notice whether the salt has been used for an operator churn approval
    mapping(bytes32 => bool) public isChurnApproverSaltUsed;

    /// @notice the dynamic-length array of the registries this coordinator is coordinating
    address[] public registries;
    /// @notice the address of the entity allowed to sign off on operators getting kicked out of the AVS during registration
    address public churnApprover;
    /// @notice the address of the entity allowed to eject operators from the AVS
    address public ejector;

    modifier onlyServiceManagerOwner {
        require(msg.sender == serviceManager.owner(), "BLSRegistryCoordinatorWithIndices.onlyServiceManagerOwner: caller is not the service manager owner");
        _;
    }

    modifier onlyEjector {
        require(msg.sender == ejector, "BLSRegistryCoordinatorWithIndices.onlyEjector: caller is not the ejector");
        _;
    }

    modifier quorumExists(uint8 quorumNumber) {
        require(
            quorumNumber < quorumCount, 
            "BLSRegistryCoordinatorWithIndices.quorumExists: quorum does not exist"
        );
        _;
    }

    constructor(
        ISlasher _slasher,
        IServiceManager _serviceManager,
        IStakeRegistry _stakeRegistry,
        IBLSPubkeyRegistry _blsPubkeyRegistry,
        IIndexRegistry _indexRegistry
    ) EIP712("AVSRegistryCoordinator", "v0.0.1") {
        slasher = _slasher;
        serviceManager = _serviceManager;
        stakeRegistry = _stakeRegistry;
        blsPubkeyRegistry = _blsPubkeyRegistry;
        indexRegistry = _indexRegistry;
    }

    function initialize(
        address _churnApprover,
        address _ejector,
        IPauserRegistry _pauserRegistry,
        uint256 _initialPausedStatus,
        OperatorSetParam[] memory _operatorSetParams,
        uint96[] memory _minimumStakes,
        IStakeRegistry.StrategyParams[][] memory _strategyParams
    ) external initializer {
        require(
            _operatorSetParams.length == _minimumStakes.length && _minimumStakes.length == _strategyParams.length,
            "BLSRegistryCoordinatorWithIndices.initialize: input length mismatch"
        );
        
        // Initialize roles
        _initializePauser(_pauserRegistry, _initialPausedStatus);
        _setChurnApprover(_churnApprover);
        _setEjector(_ejector);

        // Add registry contracts to the registries array
        registries.push(address(stakeRegistry));
        registries.push(address(blsPubkeyRegistry));
        registries.push(address(indexRegistry));

        // Create quorums
        for (uint256 i = 0; i < _operatorSetParams.length; i++) {
            _createQuorum(_operatorSetParams[i], _minimumStakes[i], _strategyParams[i]);
        }
    }

    /*******************************************************************************
                            EXTERNAL FUNCTIONS 
    *******************************************************************************/

    /**
     * @notice Registers msg.sender as an operator with the middleware
     * @param quorumNumbers are the bytes representing the quorum numbers that the operator is registering for
     * @param socket is the socket of the operator
     */
    function registerOperator(
        bytes calldata quorumNumbers,
        string calldata socket
    ) external onlyWhenNotPaused(PAUSED_REGISTER_OPERATOR) {
        (uint32[] memory numOperatorsPerQuorum, ) = _registerOperator({
            operator: msg.sender, 
            quorumNumbers: quorumNumbers, 
            socket: socket
        });

        for (uint256 i = 0; i < numOperatorsPerQuorum.length; i++) {
            require(
                numOperatorsPerQuorum[i] <= _quorumParams[uint8(quorumNumbers[i])].maxOperatorCount,
                "BLSRegistryCoordinatorWithIndices.registerOperator: quorum is overfilled"
            );
        }
    }

    /**
     * @notice Registers msg.sender as an operator with the middleware when the quorum operator limit is full. To register 
     * while maintaining the limit, the operator chooses another registered operator with lower stake to kick.
     * @param quorumNumbers are the bytes representing the quorum numbers that the operator is registering for
     * @param operatorKickParams are the parameters for the deregistration of the operator that is being kicked from each 
     * quorum that will be filled after the operator registers. These parameters should include an operator 
     * and ids of the operators to swap with the kicked operator. 
     * @param churnApproverSignature is the signature of the churnApprover on the operator kick params
     */
    function registerOperatorWithChurn(
        bytes calldata quorumNumbers, 
        string calldata socket,
        OperatorKickParam[] calldata operatorKickParams,
        SignatureWithSaltAndExpiry memory churnApproverSignature
    ) external onlyWhenNotPaused(PAUSED_REGISTER_OPERATOR) {
        // register the operator
        (uint32[] memory numOperatorsPerQuorum, bytes32 operatorId) = _registerOperator({
            operator: msg.sender,
            quorumNumbers: quorumNumbers,
            socket: socket
        });

        // get the registering operator's operatorId and set the operatorIdsToSwap to it because the registering operator is the one with the greatest index
        bytes32[] memory operatorIdsToSwap = new bytes32[](1);
        operatorIdsToSwap[0] = operatorId;

        // verify the churnApprover's signature
        _verifyChurnApproverSignature({
            registeringOperatorId: operatorIdsToSwap[0],
            operatorKickParams: operatorKickParams,
            churnApproverSignature: churnApproverSignature
        });

        uint256 operatorToKickParamsIndex = 0;
        // kick the operators
        for (uint256 i = 0; i < quorumNumbers.length; i++) {
            // check that the quorum has reached the max operator count
            {
                uint8 quorumNumber = uint8(quorumNumbers[i]);
                OperatorSetParam memory operatorSetParam = _quorumParams[quorumNumber];
                // if the number of operators for the quorum is less than or equal to the max operator count, 
                // then the quorum has not reached the max operator count
                if(numOperatorsPerQuorum[i] <= operatorSetParam.maxOperatorCount) {
                    continue;
                }

                require(
                    operatorKickParams[operatorToKickParamsIndex].quorumNumber == quorumNumber, 
                    "BLSRegistryCoordinatorWithIndices.registerOperatorWithChurn: quorumNumber not the same as signed"
                );

                // get the total stake for the quorum
                uint96 totalStakeForQuorum = stakeRegistry.getCurrentTotalStakeForQuorum(quorumNumber);
<<<<<<< HEAD
                bytes32 operatorToKickId = _operatorInfo[operatorKickParams[i].operator].operatorId;
=======
                bytes32 operatorToKickId = _operators[operatorKickParams[operatorToKickParamsIndex].operator].operatorId;
>>>>>>> 5929f809
                uint96 operatorToKickStake = stakeRegistry.getCurrentOperatorStakeForQuorum(operatorToKickId, quorumNumber);
                uint96 registeringOperatorStake = stakeRegistry.getCurrentOperatorStakeForQuorum(operatorIdsToSwap[0], quorumNumber);

                // check the registering operator has more than the kick BIPs of the operator to kick's stake
                require(
                    registeringOperatorStake > operatorToKickStake * operatorSetParam.kickBIPsOfOperatorStake / BIPS_DENOMINATOR,
                    "BLSRegistryCoordinatorWithIndices.registerOperatorWithChurn: registering operator has less than kickBIPsOfOperatorStake"
                );
                
                // check the that the operator to kick has less than the kick BIPs of the total stake
                require(
                    operatorToKickStake < totalStakeForQuorum * operatorSetParam.kickBIPsOfTotalStake / BIPS_DENOMINATOR,
                    "BLSRegistryCoordinatorWithIndices.registerOperatorWithChurn: operator to kick has more than kickBIPSOfTotalStake"
                );

                // increment the operatorToKickParamsIndex
                operatorToKickParamsIndex++;
            }
            
            // kick the operator
            _deregisterOperator({
                operator: operatorKickParams[i].operator,
                quorumNumbers: quorumNumbers[i:i+1]
            });
        }
    }

    /**
     * @notice Deregisters the msg.sender as an operator from the middleware
     * @param quorumNumbers are the bytes representing the quorum numbers that the operator is registered for
     */
    function deregisterOperator(
        bytes calldata quorumNumbers
    ) external onlyWhenNotPaused(PAUSED_DEREGISTER_OPERATOR) {
        _deregisterOperator({
            operator: msg.sender, 
            quorumNumbers: quorumNumbers
        });
    }

    /**
     * @notice Updates the socket of the msg.sender given they are a registered operator
     * @param socket is the new socket of the operator
     */
    function updateSocket(string memory socket) external {
        require(_operatorInfo[msg.sender].status == OperatorStatus.REGISTERED, "BLSRegistryCoordinatorWithIndices.updateSocket: operator is not registered");
        emit OperatorSocketUpdate(_operatorInfo[msg.sender].operatorId, socket);
    }

    /*******************************************************************************
                            EXTERNAL FUNCTIONS - EJECTOR
    *******************************************************************************/

    /**
     * @notice Ejects the provided operator from the provided quorums from the AVS
     * @param operator is the operator to eject
     * @param quorumNumbers are the quorum numbers to eject the operator from
     */
    function ejectOperator(
        address operator, 
        bytes calldata quorumNumbers
    ) external onlyEjector {
        _deregisterOperator({
            operator: operator, 
            quorumNumbers: quorumNumbers
        });
    }

    /*******************************************************************************
                    EXTERNAL FUNCTIONS - SERVICE MANAGER OWNER
    *******************************************************************************/

    /**
     * @notice Creates a quorum and initializes it in each registry contract
     */
    function createQuorum(
        OperatorSetParam memory operatorSetParams,
        uint96 minimumStake,
        IStakeRegistry.StrategyParams[] memory strategyParams
    ) external virtual onlyServiceManagerOwner {
        _createQuorum(operatorSetParams, minimumStake, strategyParams);
    }

    /**
     * @notice Updates a quorum's OperatorSetParams
     * @param quorumNumber is the quorum number to set the maximum number of operators for
     * @param operatorSetParams is the parameters of the operator set for the `quorumNumber`
     * @dev only callable by the service manager owner
     */
    function setOperatorSetParams(
        uint8 quorumNumber, 
        OperatorSetParam memory operatorSetParams
    ) external onlyServiceManagerOwner quorumExists(quorumNumber) {
        _setOperatorSetParams(quorumNumber, operatorSetParams);
    }

    /**
     * @notice Sets the churnApprover
     * @param _churnApprover is the address of the churnApprover
     * @dev only callable by the service manager owner
     */
    function setChurnApprover(address _churnApprover) external onlyServiceManagerOwner {
        _setChurnApprover(_churnApprover);
    }

    /**
     * @notice Sets the ejector
     * @param _ejector is the address of the ejector
     * @dev only callable by the service manager owner
     */
    function setEjector(address _ejector) external onlyServiceManagerOwner {
        _setEjector(_ejector);
    }

    /*******************************************************************************
                            INTERNAL FUNCTIONS
    *******************************************************************************/

    /// @return numOperatorsPerQuorum is the list of number of operators per quorum in quorumNumberss
    function _registerOperator(
        address operator, 
        bytes calldata quorumNumbers,
        string memory socket
    ) internal virtual returns(uint32[] memory, bytes32) {        
        // Create and validate bitmap from quorumNumbers
        uint256 quorumBitmap = BitmapUtils.orderedBytesArrayToBitmap(quorumNumbers);
        require(quorumBitmap <= MAX_QUORUM_BITMAP, "BLSRegistryCoordinatorWithIndices._registerOperator: bitmap exceeds max bitmap size");
        require(quorumBitmap != 0, "BLSRegistryCoordinatorWithIndices._registerOperator: bitmap cannot be 0");
        
        /**
         * Register the operator with the BLSPubkeyRegistry, StakeRegistry, and IndexRegistry. Retrieves:
         * - operatorId: hash of the operator's public key, unique to the operator
         * - numOperatorsPerQuorum: list of # operators for each quorum in `quorumNumbers`
         */
        bytes32 operatorId = blsPubkeyRegistry.registerOperator(operator, quorumNumbers);
        stakeRegistry.registerOperator(operator, operatorId, quorumNumbers);
        uint32[] memory numOperatorsPerQuorum = indexRegistry.registerOperator(operatorId, quorumNumbers);

        /**
         * If the operator has an existing bitmap history, combine the last entry with `quorumBitmap`
         * and set its `nextUpdateBlockNumber` to the current block.
         * Skip this step if the `nextUpdateBlockNumber` is already set for the last entry in the operator's bitmap history,
         * as this indicates that the operator previously completely deregistered, and thus is no longer registered for any quorums.
         */
        uint256 historyLength = _operatorBitmapHistory[operatorId].length;
        if (historyLength != 0 && _operatorBitmapHistory[operatorId][historyLength - 1].nextUpdateBlockNumber == 0) {
            uint256 prevQuorumBitmap = _operatorBitmapHistory[operatorId][historyLength - 1].quorumBitmap;
            require(prevQuorumBitmap & quorumBitmap == 0, "BLSRegistryCoordinatorWithIndices._registerOperator: operator already registered for some quorums being registered for");
            // new stored quorumBitmap is the previous quorumBitmap or'd with the new quorumBitmap to register for
            quorumBitmap |= prevQuorumBitmap;

            _operatorBitmapHistory[operatorId][historyLength - 1].nextUpdateBlockNumber = uint32(block.number);
        }

        // set the operatorId to quorum bitmap history
        _operatorBitmapHistory[operatorId].push(QuorumBitmapUpdate({
            updateBlockNumber: uint32(block.number),
            nextUpdateBlockNumber: 0,
            quorumBitmap: uint192(quorumBitmap)
        }));

        // if the operator is not already registered, then they are registering for the first time
        if (_operatorInfo[operator].status != OperatorStatus.REGISTERED) {
            _operatorInfo[operator] = Operator({
                operatorId: operatorId,
                status: OperatorStatus.REGISTERED
            });

            emit OperatorRegistered(operator, operatorId);
        }

        emit OperatorSocketUpdate(operatorId, socket);
        return (numOperatorsPerQuorum, operatorId);
    }

    function _deregisterOperator(
        address operator, 
        bytes calldata quorumNumbers
    ) internal virtual {
        // Fetch the operator's info and ensure they are registered
        Operator storage operatorInfo = _operatorInfo[operator];
        bytes32 operatorId = operatorInfo.operatorId;
        require(operatorInfo.status == OperatorStatus.REGISTERED, "BLSRegistryCoordinatorWithIndices._deregisterOperator: operator is not registered");
        
        // Create and validate bitmap of quorums to remove
        uint256 quorumsToRemoveBitmap = BitmapUtils.orderedBytesArrayToBitmap(quorumNumbers);
        require(quorumsToRemoveBitmap <= MAX_QUORUM_BITMAP, "BLSRegistryCoordinatorWithIndices._deregisterOperator: bitmap exceeds max bitmap size");
        require(quorumsToRemoveBitmap != 0, "BLSRegistryCoordinatorWithIndices._deregisterOperator: bitmap cannot be 0");

        // Get the operator's last quorum bitmap and update its "next" pointer to the current block
        // TODO - change to use new history update pattern
        QuorumBitmapUpdate storage lastUpdate = _latestBitmapUpdate(operatorId);
        lastUpdate.nextUpdateBlockNumber = uint32(block.number);
        uint192 previousBitmap = lastUpdate.quorumBitmap;

        // Remove quorums the operator isn't registered for and check that the result isn't empty
        quorumsToRemoveBitmap = previousBitmap & quorumsToRemoveBitmap;
        bytes memory quorumNumbersToRemove = BitmapUtils.bitmapToBytesArray(quorumsToRemoveBitmap);
        require(quorumNumbersToRemove.length != 0, "BLSRegistryCoordinatorWithIndices._deregisterOperator: operator is not registered for any of the provided quorums");

        // Check if the operator is completely deregistering
        bool completeDeregistration = previousBitmap == quorumsToRemoveBitmap;

        // Deregister operator with each of the registry contracts:
        blsPubkeyRegistry.deregisterOperator(operator, quorumNumbersToRemove);
        stakeRegistry.deregisterOperator(operatorId, quorumNumbersToRemove);
        indexRegistry.deregisterOperator(operatorId, quorumNumbersToRemove);
        
        // If the operator still has active quorums, push a bitmap update.
        // Otherwise, set them to deregistered
        // TODO - change this to update history regardless
        if (!completeDeregistration) {
            _operatorBitmapHistory[operatorId].push(QuorumBitmapUpdate({
                updateBlockNumber: uint32(block.number),
                nextUpdateBlockNumber: 0,
                quorumBitmap: previousBitmap & ~uint192(quorumsToRemoveBitmap) // this removes the quorumsToRemoveBitmap from the quorumBitmapBeforeUpdate
            }));
        } else {
            operatorInfo.status = OperatorStatus.DEREGISTERED;
            emit OperatorDeregistered(operator, operatorId);
        }
    }

    /// @notice verifies churnApprover's signature on operator churn approval and increments the churnApprover nonce
    function _verifyChurnApproverSignature(
        bytes32 registeringOperatorId, 
        OperatorKickParam[] memory operatorKickParams, 
        SignatureWithSaltAndExpiry memory churnApproverSignature
    ) internal {
        // make sure the salt hasn't been used already
        require(!isChurnApproverSaltUsed[churnApproverSignature.salt], "BLSRegistryCoordinatorWithIndices._verifyChurnApproverSignature: churnApprover salt already used");
        require(churnApproverSignature.expiry >= block.timestamp, "BLSRegistryCoordinatorWithIndices._verifyChurnApproverSignature: churnApprover signature expired");   

        // set salt used to true
        isChurnApproverSaltUsed[churnApproverSignature.salt] = true;    

        // check the churnApprover's signature 
        EIP1271SignatureUtils.checkSignature_EIP1271(
            churnApprover, 
            calculateOperatorChurnApprovalDigestHash(registeringOperatorId, operatorKickParams, churnApproverSignature.salt, churnApproverSignature.expiry), 
            churnApproverSignature.signature
        );
    }

    /**
     * @notice Creates and initializes a quorum in each registry contract
     */
    function _createQuorum(
        OperatorSetParam memory operatorSetParams,
        uint96 minimumStake,
        IStakeRegistry.StrategyParams[] memory strategyParams
    ) internal {
        // Increment the total quorum count. Fails if we're already at the max
        uint8 prevQuorumCount = quorumCount;
        require(prevQuorumCount < MAX_QUORUM_COUNT, "BLSRegistryCoordinatorWithIndices.createQuorum: max quorums reached");
        quorumCount = prevQuorumCount + 1;
        
        // The previous count is the new quorum's number
        uint8 quorumNumber = prevQuorumCount;

        // Initialize the quorum here and in each registry
        _setOperatorSetParams(quorumNumber, operatorSetParams);
        stakeRegistry.initializeQuorum(quorumNumber, minimumStake, strategyParams);
        indexRegistry.initializeQuorum(quorumNumber);
        blsPubkeyRegistry.initializeQuorum(quorumNumber);
    }

    function _setOperatorSetParams(uint8 quorumNumber, OperatorSetParam memory operatorSetParams) internal {
        _quorumParams[quorumNumber] = operatorSetParams;
        emit OperatorSetParamsUpdated(quorumNumber, operatorSetParams);
    }
    
    function _setChurnApprover(address newChurnApprover) internal {
        emit ChurnApproverUpdated(churnApprover, newChurnApprover);
        churnApprover = newChurnApprover;
    }

    function _setEjector(address newEjector) internal {
        emit EjectorUpdated(ejector, newEjector);
        ejector = newEjector;
    }

    /**
     * @notice Fetch the most recent bitmap update for an operatorId
     * @dev This method reverts (underflow) if the operator does not have any bitmap updates
     */
    function _latestBitmapUpdate(bytes32 operatorId) internal view returns (QuorumBitmapUpdate storage) {
        uint256 historyLength = _operatorBitmapHistory[operatorId].length;
        return _operatorBitmapHistory[operatorId][historyLength - 1];
    }

    /*******************************************************************************
                            VIEW FUNCTIONS
    *******************************************************************************/

    /// @notice Returns the operator set params for the given `quorumNumber`
    function getOperatorSetParams(uint8 quorumNumber) external view returns (OperatorSetParam memory) {
        return _quorumParams[quorumNumber];
    }

    /// @notice Returns the operator struct for the given `operator`
    function getOperator(address operator) external view returns (Operator memory) {
        return _operatorInfo[operator];
    }

    /// @notice Returns the operatorId for the given `operator`
    function getOperatorId(address operator) external view returns (bytes32) {
        return _operatorInfo[operator].operatorId;
    }

    /// @notice Returns the operator address for the given `operatorId`
    function getOperatorFromId(bytes32 operatorId) external view returns (address) {
        return blsPubkeyRegistry.getOperatorFromPubkeyHash(operatorId);
    }

    /// @notice Returns the status for the given `operator`
    function getOperatorStatus(address operator) external view returns (IRegistryCoordinator.OperatorStatus) {
        return _operatorInfo[operator].status;
    }

    /// @notice Returns the indices of the quorumBitmaps for the provided `operatorIds` at the given `blockNumber`
    function getQuorumBitmapIndicesAtBlockNumber(
        uint32 blockNumber, 
        bytes32[] memory operatorIds
    ) external view returns (uint32[] memory) {
        uint32[] memory indices = new uint32[](operatorIds.length);
        for (uint256 i = 0; i < operatorIds.length; i++) {
            uint256 length = _operatorBitmapHistory[operatorIds[i]].length;
            for (uint256 j = 0; j < length; j++) {
                if (_operatorBitmapHistory[operatorIds[i]][length - j - 1].updateBlockNumber <= blockNumber) {
                    uint32 nextUpdateBlockNumber = 
                        _operatorBitmapHistory[operatorIds[i]][length - j - 1].nextUpdateBlockNumber;
                    require(
                        nextUpdateBlockNumber == 0 || nextUpdateBlockNumber > blockNumber,
                        "BLSRegistryCoordinatorWithIndices.getQuorumBitmapIndicesAtBlockNumber: operatorId has no quorumBitmaps at blockNumber"
                    );
                    indices[i] = uint32(length - j - 1);
                    break;
                }
            }
        }
        return indices;
    }

    /**
     * @notice Returns the quorum bitmap for the given `operatorId` at the given `blockNumber` via the `index`
     * @dev reverts if `index` is incorrect 
     */ 
    function getQuorumBitmapAtBlockNumberByIndex(
        bytes32 operatorId, 
        uint32 blockNumber, 
        uint256 index
    ) external view returns (uint192) {
        QuorumBitmapUpdate memory quorumBitmapUpdate = _operatorBitmapHistory[operatorId][index];
        require(
            quorumBitmapUpdate.updateBlockNumber <= blockNumber, 
            "BLSRegistryCoordinatorWithIndices.getQuorumBitmapAtBlockNumberByIndex: quorumBitmapUpdate is from after blockNumber"
        );
        // if the next update is at or before the block number, then the quorum provided index is too early
        // if the nex update  block number is 0, then this is the latest update
        require(
            quorumBitmapUpdate.nextUpdateBlockNumber > blockNumber || quorumBitmapUpdate.nextUpdateBlockNumber == 0, 
            "BLSRegistryCoordinatorWithIndices.getQuorumBitmapAtBlockNumberByIndex: quorumBitmapUpdate is from before blockNumber"
        );
        return quorumBitmapUpdate.quorumBitmap;
    }

    /// @notice Returns the `index`th entry in the operator with `operatorId`'s bitmap history
    function getQuorumBitmapUpdateByIndex(
        bytes32 operatorId, 
        uint256 index
    ) external view returns (QuorumBitmapUpdate memory) {
        return _operatorBitmapHistory[operatorId][index];
    }

    /// @notice Returns the current quorum bitmap for the given `operatorId` or 0 if the operator is not registered for any quorum
    function getCurrentQuorumBitmap(bytes32 operatorId) external view returns (uint192) {
        uint256 quorumBitmapHistoryLength = _operatorBitmapHistory[operatorId].length;
        // the first part of this if statement is met if the operator has never registered. 
        // the second part is met if the operator has previously registered, but is currently deregistered
        if (quorumBitmapHistoryLength == 0 || _operatorBitmapHistory[operatorId][quorumBitmapHistoryLength - 1].nextUpdateBlockNumber != 0) {
            return 0;
        }
        return _operatorBitmapHistory[operatorId][quorumBitmapHistoryLength - 1].quorumBitmap;
    }

    /// @notice Returns the length of the quorum bitmap history for the given `operatorId`
    function getQuorumBitmapHistoryLength(bytes32 operatorId) external view returns (uint256) {
        return _operatorBitmapHistory[operatorId].length;
    }

    /// @notice Returns the number of registries
    function numRegistries() external view returns (uint256) {
        return registries.length;
    }

    /**
     * @notice Public function for the the churnApprover signature hash calculation when operators are being kicked from quorums
     * @param registeringOperatorId The is of the registering operator 
     * @param operatorKickParams The parameters needed to kick the operator from the quorums that have reached their caps
     * @param salt The salt to use for the churnApprover's signature
     * @param expiry The desired expiry time of the churnApprover's signature
     */
    function calculateOperatorChurnApprovalDigestHash(
        bytes32 registeringOperatorId,
        OperatorKickParam[] memory operatorKickParams,
        bytes32 salt,
        uint256 expiry
    ) public view returns (bytes32) {
        // calculate the digest hash
        return _hashTypedDataV4(keccak256(abi.encode(OPERATOR_CHURN_APPROVAL_TYPEHASH, registeringOperatorId, operatorKickParams, salt, expiry)));
    }
}<|MERGE_RESOLUTION|>--- conflicted
+++ resolved
@@ -17,14 +17,11 @@
 import "src/interfaces/IIndexRegistry.sol";
 import "src/interfaces/IRegistryCoordinator.sol";
 
-<<<<<<< HEAD
-=======
 import "src/libraries/BitmapUtils.sol";
 import "src/libraries/BN254.sol";
 
 
 
->>>>>>> 5929f809
 /**
  * @title A `RegistryCoordinator` that has three registries:
  *      1) a `StakeRegistry` that keeps track of operators' stakes
@@ -221,11 +218,7 @@
 
                 // get the total stake for the quorum
                 uint96 totalStakeForQuorum = stakeRegistry.getCurrentTotalStakeForQuorum(quorumNumber);
-<<<<<<< HEAD
-                bytes32 operatorToKickId = _operatorInfo[operatorKickParams[i].operator].operatorId;
-=======
                 bytes32 operatorToKickId = _operators[operatorKickParams[operatorToKickParamsIndex].operator].operatorId;
->>>>>>> 5929f809
                 uint96 operatorToKickStake = stakeRegistry.getCurrentOperatorStakeForQuorum(operatorToKickId, quorumNumber);
                 uint96 registeringOperatorStake = stakeRegistry.getCurrentOperatorStakeForQuorum(operatorIdsToSwap[0], quorumNumber);
 
